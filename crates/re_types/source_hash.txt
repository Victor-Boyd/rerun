# This is a sha256 hash for all direct and indirect dependencies of this crate's build script.
# It can be safely removed at anytime to force the build script to run again.
# Check out build.rs to see how it's computed.
<<<<<<< HEAD
7c05c3bb00c862d2472aa5fcb75b0245c273925b8ab033255881de4f92b47ea4
=======
c1035773b907fbad5b925f086e0822586bb0c3e75a86465d955623de9f7c3ad3
>>>>>>> b3578f17
<|MERGE_RESOLUTION|>--- conflicted
+++ resolved
@@ -1,8 +1,4 @@
 # This is a sha256 hash for all direct and indirect dependencies of this crate's build script.
 # It can be safely removed at anytime to force the build script to run again.
 # Check out build.rs to see how it's computed.
-<<<<<<< HEAD
-7c05c3bb00c862d2472aa5fcb75b0245c273925b8ab033255881de4f92b47ea4
-=======
-c1035773b907fbad5b925f086e0822586bb0c3e75a86465d955623de9f7c3ad3
->>>>>>> b3578f17
+986eeb768cb2d30b0b44d7a1a4e5fa6b35a181860f34b944a284c2181ed2564e