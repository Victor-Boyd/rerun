<<<<<<< HEAD
=======
#[cfg(not(target_arch = "wasm32"))]
mod clipboard;
>>>>>>> 37932e79
pub(crate) mod color_map;
pub(crate) mod mesh_loader;
pub(crate) mod space_info;
pub(crate) mod tensor_image_cache;
pub(crate) mod time_axis;
pub(crate) mod time_control;
pub(crate) mod time_control_ui;
mod time_range;
mod time_real;
mod viewer_context;

use tensor_image_cache::ImageCache;

#[cfg(not(target_arch = "wasm32"))]
pub(crate) use clipboard::Clipboard;

pub(crate) use time_control::{TimeControl, TimeView};
pub(crate) use time_range::{TimeRange, TimeRangeF};
pub(crate) use time_real::TimeReal;
pub(crate) use viewer_context::*;

#[cfg(all(feature = "puffin", not(target_arch = "wasm32")))]
pub(crate) mod profiler;

#[cfg(not(target_arch = "wasm32"))]
pub mod clipboard;

// ----------------------------------------------------------------------------

pub fn help_hover_button(ui: &mut egui::Ui) -> egui::Response {
    ui.add(
        egui::Label::new("❓").sense(egui::Sense::click()), // sensing clicks also gives hover effect
    )
}

pub fn random_rgb(seed: u64) -> [u8; 3] {
    use rand::rngs::SmallRng;
    use rand::{Rng, SeedableRng};

    let mut small_rng = SmallRng::seed_from_u64(seed);

    loop {
        // TODO(emilk): OKLab
        let hsva = egui::color::Hsva {
            h: small_rng.gen(),
            s: small_rng.gen_range(0.35..=0.55_f32).sqrt(),
            v: small_rng.gen_range(0.55..=0.80_f32).cbrt(),
            a: 1.0,
        };

        let rgba = egui::Rgba::from(hsva);

        let intensity = 0.2126 * rgba.r() + 0.7152 * rgba.g() + 0.0722 * rgba.b();

        if intensity > 0.7 {
            let color = egui::Color32::from(rgba);
            return [color.r(), color.g(), color.b()];
        }
    }
}

// ----------------------------------------------------------------------------

use egui::emath;

pub fn calc_bbox_2d(objects: &re_data_store::Objects<'_>) -> emath::Rect {
    crate::profile_function!();

    let mut bbox = emath::Rect::NOTHING;

    for (_, obj) in objects.image.iter() {
        if obj.tensor.shape.len() >= 2 {
            let [h, w] = [obj.tensor.shape[0].size, obj.tensor.shape[1].size];
            bbox.extend_with(emath::Pos2::ZERO);
            bbox.extend_with(emath::pos2(w as _, h as _));
        }
    }

    for (_, obj) in objects.point2d.iter() {
        bbox.extend_with(obj.pos.into());
    }

    for (_, obj) in objects.bbox2d.iter() {
        bbox.extend_with(obj.bbox.min.into());
        bbox.extend_with(obj.bbox.max.into());
    }

    for (_, obj) in objects.line_segments2d.iter() {
        for point in obj.points {
            bbox.extend_with(point.into());
        }
    }

    bbox
}<|MERGE_RESOLUTION|>--- conflicted
+++ resolved
@@ -1,8 +1,3 @@
-<<<<<<< HEAD
-=======
-#[cfg(not(target_arch = "wasm32"))]
-mod clipboard;
->>>>>>> 37932e79
 pub(crate) mod color_map;
 pub(crate) mod mesh_loader;
 pub(crate) mod space_info;
